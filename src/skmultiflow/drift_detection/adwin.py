import numpy as np

from skmultiflow.drift_detection.base_drift_detector import BaseDriftDetector


class ADWIN(BaseDriftDetector):
    """Adaptive Windowing method for concept drift detection.

    Parameters
    ----------
    delta : float (default=0.002)
        The delta parameter for the ADWIN algorithm.

    Notes
    -----
    ADWIN [1]_ (ADaptive WINdowing) is an adaptive sliding window
    algorithm for detecting change, and keeping updated statistics
    about a data stream. ADWIN allows algorithms not adapted for
    drifting data, to be resistant to this phenomenon.

    The general idea is to keep statistics from a window of variable
    size while detecting concept drift.

    The algorithm will decide the size of the window by cutting the
    statistics' window at different points and analysing the average of
    some statistic over these two windows. If the absolute value of the
    difference between the two averages surpasses a pre-defined
    threshold, change is detected at that point and all data before
    that time is discarded.

    References
    ----------
    .. [1] Bifet, Albert, and Ricard Gavalda.
       "Learning from time-changing data with adaptive windowing."
       In Proceedings of the 2007 SIAM international conference on data
       mining, pp. 443-448.
       Society for Industrial and Applied Mathematics, 2007.

    Examples
    --------
    >>> import numpy as np
    >>> from skmultiflow.drift_detection.adwin import ADWIN
    >>> adwin = ADWIN()
    >>> # Simulating a data stream as a normal distribution of 1's
    ... # and 0's.
    >>> data_stream = np.random.randint(2, size=2000)
    >>> # Changing the data concept from index 999 to 2000.
    >>> for i in range(999, 2000):
    ...     data_stream[i] = np.random.randint(4, high=8)
    >>> # Adding stream elements to ADWIN and verifying if drift
    ... # occurred.
    >>> for i in range(2000):
    ...     adwin.add_element(data_stream[i])
    ...     if adwin.detected_change():
    ...         print('Change detected in data: '
    ...               + str(data_stream[i])
    ...               + ' - at index: '
    ...               + str(i))

    """

    MAX_BUCKETS = 5

    def __init__(self, delta=.002):
        """ADWIN Init.

        The sliding window is stored in `bucket_rows` as a list of
        `Row`s, each one keeping a list of buckets of the same size.

        """
        super().__init__()
        # default values affected by init_bucket()
        self.delta = delta
        self.last_bucket_row = 0
        self.bucket_rows = None
        self.total = 0
        self._variance = 0
        self.width = 0
        self.n_buckets = 0

        self.__init__buckets()

        # other default values
        self.min_window_longitude = 10

        self.time = 0
        self.width_t = 0

        self.detect = 0
        self.n_detections = 0
        self.detect_twice = 0
        self.clock = 32

        self.was_bucket_deleted = False
        self.max_n_buckets = 0
        self.min_window_length = 5
        super().reset()

    def reset(self):
        """Reset detectors.

        Resets statistics and adwin's window.

        Returns
        -------
        ADWIN
            self

        """
        self.__init__(delta=self.delta)

    def get_change(self):
        """Get drift.

        Returns
        -------
        bool
            Whether or not a drift occurred.

        """
        return self.was_bucket_deleted

    def reset_change(self):
        self.was_bucket_deleted = False

    def detected_warning_zone(self):
        return False

    @property
    def variance(self):
        return self._variance / self.width

    @property
    def estimation(self):
        if self.width == 0:
            return 0
        return self.total / self.width

    # required by BaseDriftDetector
    @estimation.setter
    def estimation(self, value):
        pass

    def __init__buckets(self):
        """Initialize the buckets List and statistics.

        Set all statistics to 0 and create a new bucket List.

        """
        self.bucket_rows = List()
        self.last_bucket_row = 0
        self.total = 0
        self._variance = 0
        self.width = 0
        self.n_buckets = 0

    def add_element(self, value):
        """Add a new element to the sample window.

        Apart from adding the element value to the window, by inserting
        it in the correct bucket, it will also update the relevant
        statistics, in this case the total sum of all values, the
        window width, and the total variance.

        Parameters
        ----------
        value: int or float (a numeric value)

        Notes
        -----
        The value parameter can be any numeric value relevant to the
        analysis of concept change. For the learners in this framework
        we are using either 0's or 1's, that are interpreted as
        follows:
        0: the learners prediction was wrong
        1: the learners prediction was correct

        This function should be used at every new sample analysed.

        """
        self.width += 1
        self._insert_element_bucket(0, value, self.bucket_rows.first)

        if self.width > 1:
            incremental_variance = ((self.width - 1)
                                    * (value - self.total
                                       / (self.width - 1))
                                    * (value - self.total
                                       / (self.width - 1))
                                    / self.width)
        else:
            incremental_variance = 0

        self._variance += incremental_variance
        self.total += value
        self._compress_buckets()

    def _insert_element_bucket(self, variance, value, row):
        row.insert_bucket(value, variance)
        self.n_buckets += 1

        if self.n_buckets > self.max_n_buckets:
            self.max_n_buckets = self.n_buckets

    @staticmethod
    def bucket_size(row):
        return 2 ** row

    def delete_row(self):
        """Delete a Row from the bucket list.

        Deletes the last Row and updates relevant statistics kept by
        ADWIN.

        Returns
        -------
        int
            The bucket size from the updated bucket.

        """
        row = self.bucket_rows.last
        n1 = self.bucket_size(self.last_bucket_row)
        self.width -= n1
        self.total -= row.buckettotal[0]
        u1 = row.buckettotal[0] / n1
        incremental_variance = (row.bucket_variance[0]
                                + n1
                                  * self.width
                                  * (u1 - self.total / self.width)
                                  * (u1 - self.total / self.width)
                                  / (n1 + self.width))
        self._variance -= incremental_variance
        row.remove_bucket()
        self.n_buckets -= 1

        if row.size == 0:
            self.bucket_rows.remove_from_tail()
            self.last_bucket_row -= 1

        return n1

    def _compress_buckets(self):
        row = self.bucket_rows.first
        i = 0
<<<<<<< HEAD
        while row is not None:
            if row.size != self.MAX_BUCKETS + 1:
=======
        while cursor is not None:
            k = cursor.bucket_size_row
            if k == self.MAX_BUCKETS + 1:
                next_node = cursor.get_next_item()
                if next_node is None:
                    self.list_row_bucket.add_to_tail()
                    next_node = cursor.get_next_item()
                    self.last_bucket_row += 1
                n1 = self.bucket_size(i)
                n2 = self.bucket_size(i)
                u1 = cursor.get_total(0)/n1
                u2 = cursor.get_total(1)/n2
                incremental_variance = n1 * n2 * ((u1 - u2) * (u1 - u2)) / (n1 + n2)
                next_node.insert_bucket(cursor.get_total(0) + cursor.get_total(1), cursor.get_variance(1)
                                        + incremental_variance)
                self.bucket_number += 1
                cursor.compress_bucket_row(2)

                if next_node.bucket_size_row <= self.MAX_BUCKETS:
                    break
            else:
>>>>>>> 03651318
                break
            next_row = row.next
            if next_row is None:
                self.bucket_rows.add_to_tail()
                next_row = row.next
                self.last_bucket_row += 1
            n1 = n2 = self.bucket_size(i)
            u1 = row.buckettotal[0]/n1
            u2 = row.buckettotal[1]/n2
            incremental_variance = n1 * n2 * (u1 - u2) * (u1 - u2) / (n1 + n2)
            next_row.insert_bucket(row.buckettotal[0] + row.buckettotal[1],
                                   row.bucket_variance[1]
                                   + incremental_variance)
            self.n_buckets += 1
            row.compress_bucket_row(2)

            row = row.next
            i += 1

    def detected_change(self):
        """Detect concept change in a drifting data stream.

        The ADWIN algorithm is described in Bifet and Gavaldà's
        'Learning from Time-Changing Data with Adaptive Windowing'.
        The general idea is to keep statistics from a window of
        variable size while detecting concept drift.

        This function is responsible for analysing different cutting
        points in the sliding window, to verify if there is a
        significant change in concept.

        Returns
        -------
        has_changed : bool
            Whether change was detected or not.

        Notes
        -----
        If change was detected, one should verify the new window size,
        by reading the width property.

        """
        has_changed = False
        should_exit = False
        was_bucket_deleted = False
        self.time += 1
        if ((self.time % self.clock == 0)
            and (self.width > self.min_window_longitude)):
            should_reducewidth = True
            while should_reducewidth:
                should_reducewidth = False
                should_exit = False
                n0 = u0 = v0 = 0
                n1 = self.width
                u1 = self.total
                v1 = self._variance
                n2 = u2 = 0
                row = self.bucket_rows.last
                i = self.last_bucket_row

                while (not should_exit) and (row is not None):
                    for k in range(row.size - 1):
                        n2 = self.bucket_size(i)
                        u2 = row.buckettotal[k]

                        if n0 > 0:
                            v0 += (row.bucket_variance[k]
                                   + n0
                                     * n2
                                     * (u0/n0 - u2/n2)
                                     * (u0/n0 - u2/n2)
                                     / (n0 + n2))
                        if n1 > 0:
                            v1 -= (row.bucket_variance[k]
                                   + n1
                                    * n2
                                    * (u1/n1 - u2/n2)
                                    * (u1/n1 - u2/n2)
                                    / (n1 + n2))

                        n0 += self.bucket_size(i)
                        n1 -= self.bucket_size(i)
                        u0 += row.buckettotal[k]
                        u1 -= row.buckettotal[k]

                        if (i == 0) and (k == row.size - 1):
                            should_exit = True
                            break

                        abs_value = u0 / n0 - u1 / n1
                        if ((n1 >= self.min_window_length)
                            and (n0 >= self.min_window_length)
                            and self._should_cut(n0, n1, u0, u1, v0, v1,
                                                 abs_value, self.delta)):
                            was_bucket_deleted = True
                            self.detect = self.time
                            if self.detect == 0:
                                self.detect = self.time
                            elif self.detect_twice == 0:
                                self.detect_twice = self.time

                            should_reducewidth = True
                            has_changed = True
                            if self.width > 0:
                                n0 -= self.delete_row()
                                should_exit = True
                                break

                    row = row.previous
                    i -= 1
        self.width_t += self.width
        if has_changed:
            self.n_detections += 1
        self.in_concept_change = has_changed
        return has_changed

    def _should_cut(self, n0, n1, u0, u1, v0, v1, abs_value, delta):
        n = self.width
        dd = np.log(2 * np.log(n) / delta)
        v = self.variance
        m = ((1. / (n0 - self.min_window_length + 1))
             + (1. / (n1 - self.min_window_length + 1)))
        epsilon = np.sqrt(2 * m * v * dd) + 2. * dd * m / 3
        return np.absolute(abs_value) > epsilon


class List(object):
    """A doubly-linked list object for ADWIN algorithm.

    Used for storing ADWIN's bucket list. Is composed of Row objects.
    Acts as a doubly-linked list, where each element points to its
    predecessor and successor.

    """

    def __init__(self):
        super().__init__()
        self.size = None
        self.first = None
        self.last = None
        self.reset()
        self.add_to_head()

    def reset(self):
        self.size = 0
        self.first = None
        self.last = None

    def add_to_head(self):
        self.first = Row(self.first, None)
        if self.last is None:
            self.last = self.first

    def remove_from_head(self):
        self.first = self.first.next
        if self.first is not None:
            self.first.previous = None
        else:
            self.last = None
        self.size -= 1

    def add_to_tail(self):
        self.last = Row(None, self.last)
        if self.first is None:
            self.first = self.last
        self.size += 1

    def remove_from_tail(self):
        self.last = self.last.previous
        if self.last is not None:
            self.last.next = None
        else:
            self.first = None
        self.size -= 1


class Row(object):
    """Row of buckets of the same size.

    The Row object, alongside the List object, are the two main data
    structures used for storing the relevant statistics for the ADWIN
    algorithm for change detection.

    Parameters
    ----------
    next_item: Row object
        Reference to the next Row in the List
    previous_item: Row object
        Reference to the previous Row in the List

    """
    def __init__(self, next=None, previous=None):
        super().__init__()
        self.next = next
        self.previous = previous
        if next is not None:
            next.previous = self
        if previous is not None:
            previous.next = self
        self.size = None
        self.max_buckets = ADWIN.MAX_BUCKETS
        self.buckettotal = np.zeros(self.max_buckets+1, dtype=float)
        self.bucket_variance = np.zeros(self.max_buckets+1, dtype=float)
        self.reset()

    def reset(self):
        """Reset the algorithm's statistics and window.

        Returns
        -------
        ADWIN
            self.

        """
        self.size = 0
        for i in range(ADWIN.MAX_BUCKETS + 1):
            self._clear_bucket(i)

        return self

    def _clear_bucket(self, index):
        self.buckettotal[index] = 0
        self.bucket_variance[index] = 0

    def insert_bucket(self, value, variance):
        new_item = self.size
        self.size += 1
        self.buckettotal[new_item] = value
        self.bucket_variance[new_item] = variance

    def remove_bucket(self):
        self.compress_bucket_row(1)

    def compress_bucket_row(self, num_deleted=1):
        for i in range(num_deleted, ADWIN.MAX_BUCKETS + 1):
            self.buckettotal[i-num_deleted] = self.buckettotal[i]
            self.bucket_variance[i-num_deleted] = self.bucket_variance[i]

        for i in range(1, num_deleted+1):
            self._clear_bucket(ADWIN.MAX_BUCKETS - i + 1)

        self.size -= num_deleted<|MERGE_RESOLUTION|>--- conflicted
+++ resolved
@@ -4,7 +4,7 @@
 
 
 class ADWIN(BaseDriftDetector):
-    """Adaptive Windowing method for concept drift detection.
+    """ Adaptive Windowing method for concept drift detection.
 
     Parameters
     ----------
@@ -31,7 +31,7 @@
     References
     ----------
     .. [1] Bifet, Albert, and Ricard Gavalda.
-       "Learning from time-changing data with adaptive windowing."
+       " Learning from time-changing data with adaptive windowing."
        In Proceedings of the 2007 SIAM international conference on data
        mining, pp. 443-448.
        Society for Industrial and Applied Mathematics, 2007.
@@ -62,7 +62,7 @@
     MAX_BUCKETS = 5
 
     def __init__(self, delta=.002):
-        """ADWIN Init.
+        """ ADWIN Init.
 
         The sliding window is stored in `bucket_rows` as a list of
         `Row`s, each one keeping a list of buckets of the same size.
@@ -97,7 +97,7 @@
         super().reset()
 
     def reset(self):
-        """Reset detectors.
+        """ Reset detectors.
 
         Resets statistics and adwin's window.
 
@@ -110,7 +110,7 @@
         self.__init__(delta=self.delta)
 
     def get_change(self):
-        """Get drift.
+        """ Get drift.
 
         Returns
         -------
@@ -142,7 +142,7 @@
         pass
 
     def __init__buckets(self):
-        """Initialize the buckets List and statistics.
+        """ Initialize the buckets List and statistics.
 
         Set all statistics to 0 and create a new bucket List.
 
@@ -155,7 +155,7 @@
         self.n_buckets = 0
 
     def add_element(self, value):
-        """Add a new element to the sample window.
+        """ Add a new element to the sample window.
 
         Apart from adding the element value to the window, by inserting
         it in the correct bucket, it will also update the relevant
@@ -207,7 +207,7 @@
         return 2 ** row
 
     def delete_row(self):
-        """Delete a Row from the bucket list.
+        """ Delete a Row from the bucket list.
 
         Deletes the last Row and updates relevant statistics kept by
         ADWIN.
@@ -242,32 +242,8 @@
     def _compress_buckets(self):
         row = self.bucket_rows.first
         i = 0
-<<<<<<< HEAD
         while row is not None:
             if row.size != self.MAX_BUCKETS + 1:
-=======
-        while cursor is not None:
-            k = cursor.bucket_size_row
-            if k == self.MAX_BUCKETS + 1:
-                next_node = cursor.get_next_item()
-                if next_node is None:
-                    self.list_row_bucket.add_to_tail()
-                    next_node = cursor.get_next_item()
-                    self.last_bucket_row += 1
-                n1 = self.bucket_size(i)
-                n2 = self.bucket_size(i)
-                u1 = cursor.get_total(0)/n1
-                u2 = cursor.get_total(1)/n2
-                incremental_variance = n1 * n2 * ((u1 - u2) * (u1 - u2)) / (n1 + n2)
-                next_node.insert_bucket(cursor.get_total(0) + cursor.get_total(1), cursor.get_variance(1)
-                                        + incremental_variance)
-                self.bucket_number += 1
-                cursor.compress_bucket_row(2)
-
-                if next_node.bucket_size_row <= self.MAX_BUCKETS:
-                    break
-            else:
->>>>>>> 03651318
                 break
             next_row = row.next
             if next_row is None:
@@ -288,7 +264,7 @@
             i += 1
 
     def detected_change(self):
-        """Detect concept change in a drifting data stream.
+        """ Detect concept change in a drifting data stream.
 
         The ADWIN algorithm is described in Bifet and Gavaldà's
         'Learning from Time-Changing Data with Adaptive Windowing'.
@@ -395,7 +371,7 @@
 
 
 class List(object):
-    """A doubly-linked list object for ADWIN algorithm.
+    """ A doubly-linked list object for ADWIN algorithm.
 
     Used for storing ADWIN's bucket list. Is composed of Row objects.
     Acts as a doubly-linked list, where each element points to its
@@ -445,7 +421,7 @@
 
 
 class Row(object):
-    """Row of buckets of the same size.
+    """ Row of buckets of the same size.
 
     The Row object, alongside the List object, are the two main data
     structures used for storing the relevant statistics for the ADWIN
@@ -474,7 +450,7 @@
         self.reset()
 
     def reset(self):
-        """Reset the algorithm's statistics and window.
+        """ Reset the algorithm's statistics and window.
 
         Returns
         -------
